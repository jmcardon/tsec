--- conflicted
+++ resolved
@@ -129,15 +129,9 @@
       "-doc-source-url", "https://github.com/jmcardon/tsec/blob/v" + version.value + "€{FILE_PATH}.scala"
   ),
   parallelExecution in test := false,
-<<<<<<< HEAD
-  addCompilerPlugin("org.spire-math" %% "kind-projector" % "0.9.9"),
+  addCompilerPlugin("org.spire-math" %% "kind-projector" % "0.9.10"),
   addCompilerPlugin("com.olegpy" %% "better-monadic-for" % "0.3.0-M4"),
   scalacOptions ++= scalacOptionsForVersion(scalaVersion.value)
-=======
-  addCompilerPlugin("org.spire-math" %% "kind-projector" % "0.9.10"),
-  addCompilerPlugin("com.olegpy" %% "better-monadic-for" % "0.2.4"),
-  scalacOpts
->>>>>>> 72d23212
 )
 
 lazy val passwordHasherLibs = libraryDependencies ++= Seq(
