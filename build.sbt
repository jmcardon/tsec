import Dependencies._

lazy val contributors = Seq(
  "jmcardon"             -> "Jose Cardona",
  "rsoeldner"            -> "Robert Soeldner",
  "hrhino"               -> "Harrison Houghton",
  "aeons"                -> "Bjørn Madsen",
  "ChristopherDavenport" -> "Christopher Davenport"
)

lazy val releaseSettings = {
  import ReleaseTransformations._
  Seq(
    releaseCrossBuild := true,
    releaseProcess := Seq[ReleaseStep](
      checkSnapshotDependencies,
      inquireVersions,
      runClean,
      runTest,
      setReleaseVersion,
      commitReleaseVersion,
      tagRelease,
      // For non cross-build projects, use releaseStepCommand("publishSigned")
      releaseStepCommandAndRemaining("+publishSigned"),
      setNextVersion,
      commitNextVersion,
      releaseStepCommand("sonatypeReleaseAll"),
      pushChanges
    ),
    publishTo := {
      val nexus = "https://oss.sonatype.org/"
      if (isSnapshot.value)
        Some("snapshots" at nexus + "content/repositories/snapshots")
      else
        Some("releases" at nexus + "service/local/staging/deploy/maven2")
    },
    credentials ++= (
      for {
        username <- Option(System.getenv().get("SONATYPE_USERNAME"))
        password <- Option(System.getenv().get("SONATYPE_PASSWORD"))
      } yield
        Credentials(
          "Sonatype Nexus Repository Manager",
          "oss.sonatype.org",
          username,
          password
        )
    ).toSeq,
    Test / publishArtifact := false,
    releasePublishArtifactsAction := PgpKeys.publishSigned.value,
    scmInfo := Some(
      ScmInfo(
        url("https://github.com/jmcardon/tsec"),
        "git@github.com:jmcardon/tsec.git"
      )
    ),
    homepage := Some(url("https://github.com/jmcardon/tsec")),
    licenses += ("MIT", url("http://opensource.org/licenses/MIT")),
    publishMavenStyle := true,
    pomIncludeRepository := { _ =>
      false
    },
    pomExtra := {
      <developers>
        {for ((username, name) <- contributors) yield
        <developer>
          <id>{username}</id>
          <name>{name}</name>
          <url>http://github.com/{username}</url>
        </developer>
        }
      </developers>
    }
  )
}

lazy val micrositeSettings = Seq(
  micrositeName := "TSec",
  micrositeBaseUrl := "/tsec",
  micrositeDescription := "A Type-Safe General Cryptography Library on the JVM",
  micrositeAuthor := "Jose Cardona",
  micrositeHomepage := "https://jmcardon.github.io/tsec/",
  micrositeGithubOwner := "jmcardon",
  micrositeGithubRepo := "tsec",
  micrositeDocumentationUrl := "/tsec/docs/symmetric.html",
  micrositeGitterChannel := false,
  micrositeGithubToken := sys.env.get("GITHUB_TOKEN")
)

def scalacOptionsForVersion(scalaVersion: String): Seq[String] = {
  val defaultOpts = Seq(
    "-unchecked",
    "-feature",
    "-deprecation",
    "-encoding",
    "utf8",
    "-language:higherKinds",
    "-language:implicitConversions",
    "-language:postfixOps"
  )
  val versionOpts: Seq[String] = CrossVersion.partialVersion(scalaVersion) match {
    case Some((3, _)) => Seq(
      "-Ykind-projector",
    )
    case Some((2, major)) if major < 13 => Seq(
      "-Ywarn-adapted-args",
      "-Ywarn-inaccessible",
      "-Ywarn-nullary-override",
      "-Ypartial-unification",
    )
    case _ => Seq()
  }
  defaultOpts ++ versionOpts
}

lazy val commonSettings = Seq(
  libraryDependencies ++= Seq(
    Libraries.cats,
    Libraries.scalaTest,
    Libraries.scalaTestPlus,
    Libraries.scalaCheck,
    Libraries.commonsCodec,
    Libraries.fs2IO
  ),
  ThisBuild / organization := "io.github.jmcardon",
  scalaVersion := crossScalaVersions.value.last,
<<<<<<< HEAD
  crossScalaVersions := Seq("2.12.14", "2.13.5", "3.0.0"),
=======
  crossScalaVersions := Seq("2.12.13", "2.13.6", "3.0.1"),
>>>>>>> 6b163e19
  Test / fork := true,
  run / fork := true,
  // doc / scalacOptions ++= Seq(
  //     "-sourcepath", (LocalRootProject / baseDirectory).value.getAbsolutePath,
  //     "-doc-source-url", "https://github.com/jmcardon/tsec/blob/v" + version.value + "€{FILE_PATH}.scala"
  // ),
  Test / parallelExecution := false,

  libraryDependencies ++= {
    if (isDotty(scalaVersion.value)) Seq.empty
    else Seq(
      compilerPlugin("org.typelevel" % "kind-projector" % "0.13.0" cross CrossVersion.full),
      compilerPlugin("com.olegpy" %% "better-monadic-for" % "0.3.1"),
    )
  },
  scalacOptions ++= {
    if (isDotty(scalaVersion.value)) Seq("-source:3.0-migration")
    else Seq()
  },
  Compile / doc / sources := {
    val old = (Compile / doc / sources).value
    if (isDotty(scalaVersion.value))
      Seq()
    else
      old
  },
  scalacOptions ++= scalacOptionsForVersion(scalaVersion.value)
)

lazy val passwordHasherLibs = libraryDependencies ++= Seq(
  Libraries.sCrypt
)

lazy val bouncyLib = libraryDependencies += Libraries.BC

lazy val jwtCommonLibs = libraryDependencies ++= Seq(
  Libraries.circeCore,
  Libraries.circeGeneric,
  // Libraries.circeGenericExtras,
  Libraries.circeParser
)

lazy val http4sDeps = libraryDependencies ++= Seq(
  Libraries.http4sdsl,
  Libraries.http4sServer,
  Libraries.http4sCirce
)

lazy val loggingLibs = libraryDependencies ++= Seq(
  Libraries.log4s
)

lazy val root = Project(id = "tsec", base = file("."))
  .aggregate(
    common,
    bouncyCastle,
    bouncyHash,
    bouncyCipher,
    messageDigests,
    cipherCore,
    jwtCore,
    symmetricCipher,
    mac,
    signatures,
    jwtMac,
    jwtSig,
    passwordHashers,
    http4s,
    // microsite,
    oauth2,
    // bench,
    // examples,
    // libsodium
  ).settings(commonSettings, publishSettings, releaseSettings, noPublishSettings)

lazy val common = Project(id = "tsec-common", base = file("common"))
  .settings(commonSettings)
  .settings(publishSettings)
  .settings(releaseSettings)

lazy val bouncyCastle = Project(id = "tsec-bouncy", base = file("bouncycastle"))
  .settings(commonSettings)
  .settings(bouncyLib)
  .settings(publishSettings)
  .settings(releaseSettings)

lazy val passwordHashers = Project(id = "tsec-password", base = file("password-hashers"))
  .settings(commonSettings)
  .settings(passwordHasherLibs)
  .settings(publishSettings)
  .dependsOn(common % "compile->compile;test->test")
  .settings(releaseSettings)

lazy val cipherCore = Project(id = "tsec-cipher-core", base = file("cipher-core"))
  .settings(commonSettings)
  .settings(publishSettings)
  .dependsOn(common % "compile->compile;test->test")
  .settings(releaseSettings)

lazy val symmetricCipher = Project(id = "tsec-cipher-jca", base = file("cipher-symmetric"))
  .settings(commonSettings)
  .settings(publishSettings)
  .dependsOn(common % "compile->compile;test->test")
  .dependsOn(cipherCore)
  .settings(releaseSettings)

lazy val mac = Project(id = "tsec-mac", base = file("mac"))
  .settings(commonSettings)
  .settings(publishSettings)
  .dependsOn(common % "compile->compile;test->test")
  .settings(releaseSettings)

lazy val messageDigests = Project(id = "tsec-hash-jca", base = file("message-digests"))
  .settings(commonSettings)
  .settings(publishSettings)
  .dependsOn(common % "compile->compile;test->test")
  .settings(releaseSettings)

lazy val bouncyHash = Project(id = "tsec-hash-bouncy", base = file("hashing-bouncy"))
  .settings(commonSettings)
  .settings(publishSettings)
  .dependsOn(common % "compile->compile;test->test")
  .dependsOn(bouncyCastle)
  .settings(releaseSettings)

lazy val bouncyCipher = Project(id = "tsec-cipher-bouncy", base = file("cipher-bouncy"))
  .settings(commonSettings)
  .settings(publishSettings)
  .dependsOn(common % "compile->compile;test->test")
  .dependsOn(bouncyCastle)
  .settings(releaseSettings)

lazy val signatures = Project(id = "tsec-signatures", base = file("signatures"))
  .settings(commonSettings)
  .settings(bouncyLib)
  .settings(publishSettings)
  .dependsOn(common % "compile->compile;test->test")
  .dependsOn(bouncyCastle)
  .settings(releaseSettings)

lazy val jwtCore = Project(id = "tsec-jwt-core", base = file("jwt-core"))
  .settings(commonSettings)
  .settings(jwtCommonLibs)
  .settings(publishSettings)
  .settings(releaseSettings)
  .dependsOn(common % "compile->compile;test->test")
  .dependsOn(mac)
  .dependsOn(signatures)

lazy val jwtMac = Project(id = "tsec-jwt-mac", base = file("jwt-mac"))
  .settings(commonSettings)
  .settings(jwtCommonLibs)
  .settings(publishSettings)
  .dependsOn(common % "compile->compile;test->test")
  .dependsOn(mac)
  .dependsOn(jwtCore)
  .settings(releaseSettings)

lazy val jwtSig = Project(id = "tsec-jwt-sig", base = file("jwt-sig"))
  .settings(commonSettings)
  .settings(jwtCommonLibs)
  .settings(bouncyLib)
  .settings(publishSettings)
  .dependsOn(common % "compile->compile;test->test")
  .dependsOn(jwtCore)
  .dependsOn(signatures)
  .dependsOn(messageDigests)
  .dependsOn(bouncyCastle)
  .settings(releaseSettings)

lazy val bench = Project(id = "tsec-bench", base = file("bench"))
  .settings(commonSettings)
  .dependsOn(common % "compile->compile;test->test")
  .dependsOn(cipherCore)
  .dependsOn(symmetricCipher)
  .dependsOn(libsodium)
  .dependsOn(bouncyCipher)
  .dependsOn(bouncyHash)
  .dependsOn(mac)
  .settings(noPublishSettings)
  .enablePlugins(JmhPlugin)

lazy val examples = Project(id = "tsec-examples", base = file("examples"))
  .settings(commonSettings)
  .settings(jwtCommonLibs)
  .settings(bouncyLib)
  .settings(passwordHasherLibs)
  .settings(http4sDeps)
  .dependsOn(common % "compile->compile;test->test")
  .dependsOn(
    symmetricCipher,
    mac,
    messageDigests,
    signatures,
    jwtMac,
    jwtSig,
    passwordHashers,
    // http4s,
    bouncyHash,
    bouncyCipher,
    libsodium
  )
  .settings(noPublishSettings)

lazy val oauth2 = Project(id = "tsec-oauth2", base = file("oauth2"))
  .settings(commonSettings)
  .dependsOn(common % "compile->compile;test->test")
  .settings(noPublishSettings)

lazy val http4s = Project(id = "tsec-http4s", base = file("tsec-http4s"))
  .settings(commonSettings)
  .settings(jwtCommonLibs)
  .settings(passwordHasherLibs)
  .settings(http4sDeps)
  .settings(publishSettings)
  .settings(loggingLibs)
  .dependsOn(common % "compile->compile;test->test")
  .dependsOn(
    symmetricCipher,
    mac,
    messageDigests,
    passwordHashers,
    jwtMac
  )
  .settings(releaseSettings)

lazy val libsodium = Project(id = "tsec-libsodium", base = file("tsec-libsodium"))
  .settings(commonSettings)
  .settings(
    libraryDependencies ++= Seq(
      Libraries.fs2IO
    )
  )
  .settings(loggingLibs)
  .dependsOn(common % "compile->compile;test->test")
  .settings(releaseSettings)
  .settings(publishSettings)
/*
lazy val microsite = Project(id = "microsite", base = file("docs"))
  .settings(commonSettings, noPublishSettings)
  .settings(micrositeSettings)
  .enablePlugins(MicrositesPlugin)
  .enablePlugins(TutPlugin)
  .dependsOn(
    common,
    messageDigests,
    cipherCore,
    jwtCore,
    symmetricCipher,
    mac,
    signatures,
    jwtMac,
    jwtSig,
    passwordHashers,
    http4s,
    examples
  )
*/

lazy val publishSettings = Seq(
  homepage := Some(url("https://github.com/jmcardon/tsec")),
  licenses := Seq("MIT" -> url("https://opensource.org/licenses/MIT")),
  scmInfo := Some(ScmInfo(url("https://github.com/jmcardon/tsec"), "scm:git:git@github.com:jmcardon/tsec.git")),
)

lazy val noPublishSettings = {
  Seq(
    publish / skip := true,
    publish := (()),
    publishLocal := (()),
    publishArtifact := false,
    publishTo := None
  )
}

def isDotty(string: String): Boolean = {
  VersionNumber(string)._1.exists(_ == 3L)
}<|MERGE_RESOLUTION|>--- conflicted
+++ resolved
@@ -124,11 +124,7 @@
   ),
   ThisBuild / organization := "io.github.jmcardon",
   scalaVersion := crossScalaVersions.value.last,
-<<<<<<< HEAD
-  crossScalaVersions := Seq("2.12.14", "2.13.5", "3.0.0"),
-=======
   crossScalaVersions := Seq("2.12.13", "2.13.6", "3.0.1"),
->>>>>>> 6b163e19
   Test / fork := true,
   run / fork := true,
   // doc / scalacOptions ++= Seq(
