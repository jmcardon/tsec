--- conflicted
+++ resolved
@@ -120,13 +120,8 @@
     Libraries.fs2IO
   ),
   ThisBuild / organization := "io.github.jmcardon",
-<<<<<<< HEAD
-  scalaVersion := "2.13.5",
-  crossScalaVersions := Seq(scalaVersion.value, "2.12.13"),
-=======
   scalaVersion := crossScalaVersions.value.last,
   crossScalaVersions := Seq("2.12.13", "2.13.5", "3.0.0"),
->>>>>>> fc3a4ccc
   Test / fork := true,
   run / fork := true,
   // doc / scalacOptions ++= Seq(
