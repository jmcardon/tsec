import sbt._

object Dependencies {

  object Versions {
    val circeV        = "0.9.3"
    val catsV         = "1.1.0"
    val bouncyCastleV = "1.58"
    val sCryptV       = "1.4.0"
<<<<<<< HEAD
    val scalaTestV    = "3.0.5"
    val http4sV       = "0.18.11"
=======
    val scalaTestV    = "3.0.4"
    val http4sV       = "0.18.15"
>>>>>>> a2af98ae
    val scalacheckV   = "1.13.5"
    val commonsCodecV = "1.11"
    val fs2Version    = "0.10.4"
    val log4sV        = "1.4.0"
    val gitHub4s      = "0.18.1"
  }

  object Libraries {
    val fs2                = "co.fs2"             %% "fs2-core"             % Versions.fs2Version
    val fs2IO              = "co.fs2"             %% "fs2-io"               % Versions.fs2Version
    val cats               = "org.typelevel"      %% "cats-core"            % Versions.catsV
    val sCrypt             = "com.lambdaworks"    % "scrypt"                % Versions.sCryptV
    val scalaTest          = "org.scalatest"      %% "scalatest"            % Versions.scalaTestV % "test"
    val BC                 = "org.bouncycastle"   % "bcprov-jdk15on"        % Versions.bouncyCastleV
    val circeCore          = "io.circe"           %% "circe-core"           % Versions.circeV
    val circeGeneric       = "io.circe"           %% "circe-generic"        % Versions.circeV
    val circeGenericExtras = "io.circe"           %% "circe-generic-extras" % Versions.circeV
    val circeParser        = "io.circe"           %% "circe-parser"         % Versions.circeV
    val http4sdsl          = "org.http4s"         %% "http4s-dsl"           % Versions.http4sV
    val http4sServer       = "org.http4s"         %% "http4s-server"        % Versions.http4sV
    val http4sCirce        = "org.http4s"         %% "http4s-circe"         % Versions.http4sV % "test"
    val scalaCheck         = "org.scalacheck"     %% "scalacheck"           % Versions.scalacheckV % "test"
    val commonsCodec       = "commons-codec"      % "commons-codec"         % Versions.commonsCodecV
    val log4s              = "org.log4s"          %% "log4s"                % Versions.log4sV
    val gitHub4s           = "com.47deg"          %% "github4s"             % Versions.gitHub4s
  }

}<|MERGE_RESOLUTION|>--- conflicted
+++ resolved
@@ -7,13 +7,8 @@
     val catsV         = "1.1.0"
     val bouncyCastleV = "1.58"
     val sCryptV       = "1.4.0"
-<<<<<<< HEAD
     val scalaTestV    = "3.0.5"
-    val http4sV       = "0.18.11"
-=======
-    val scalaTestV    = "3.0.4"
     val http4sV       = "0.18.15"
->>>>>>> a2af98ae
     val scalacheckV   = "1.13.5"
     val commonsCodecV = "1.11"
     val fs2Version    = "0.10.4"
