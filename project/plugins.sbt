logLevel := Level.Warn
addSbtPlugin("com.47deg"          % "sbt-microsites" % "0.7.16")
// addSbtPlugin("org.tpolecat"       % "tut-plugin"     % "0.6.13")
addSbtPlugin("com.typesafe.sbt"   % "sbt-ghpages"    % "0.6.3")
addSbtPlugin("pl.project13.scala" % "sbt-jmh"        % "0.3.7")
addSbtPlugin("com.timushev.sbt"   % "sbt-updates"    % "0.3.3")
<<<<<<< HEAD
addSbtPlugin("com.github.gseitz"  % "sbt-release"    % "1.0.13")
addSbtPlugin("com.jsuereth"       % "sbt-pgp"        % "1.1.2")
=======
addSbtPlugin("com.github.gseitz"  % "sbt-release"    % "1.0.12")
addSbtPlugin("com.github.sbt" % "sbt-pgp" % "2.1.2")
>>>>>>> 26c35c90
addSbtPlugin("org.xerial.sbt"     % "sbt-sonatype"   % "2.6")
addSbtPlugin("ch.epfl.scala" % "sbt-scalafix" % "0.9.27")


libraryDependencies ++= List(
  "com.geirsson" %% "scalafmt-core" % "1.3.0",
  "com.geirsson" %% "scalafmt-cli"  % "1.3.0"
)

Compile / unmanagedJars ++= tsec.build.SunShine.`tools.jar`.toSeq

Compile / sources ++= {
  if (tsec.build.SunShine.canWeUseToolsDotJar_?)
    file("project/boiler/gensodium.scala").getAbsoluteFile :: Nil
  else Nil
}<|MERGE_RESOLUTION|>--- conflicted
+++ resolved
@@ -4,13 +4,8 @@
 addSbtPlugin("com.typesafe.sbt"   % "sbt-ghpages"    % "0.6.3")
 addSbtPlugin("pl.project13.scala" % "sbt-jmh"        % "0.3.7")
 addSbtPlugin("com.timushev.sbt"   % "sbt-updates"    % "0.3.3")
-<<<<<<< HEAD
-addSbtPlugin("com.github.gseitz"  % "sbt-release"    % "1.0.13")
-addSbtPlugin("com.jsuereth"       % "sbt-pgp"        % "1.1.2")
-=======
 addSbtPlugin("com.github.gseitz"  % "sbt-release"    % "1.0.12")
 addSbtPlugin("com.github.sbt" % "sbt-pgp" % "2.1.2")
->>>>>>> 26c35c90
 addSbtPlugin("org.xerial.sbt"     % "sbt-sonatype"   % "2.6")
 addSbtPlugin("ch.epfl.scala" % "sbt-scalafix" % "0.9.27")
 
