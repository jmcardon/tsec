--- conflicted
+++ resolved
@@ -5,13 +5,8 @@
 addSbtPlugin("pl.project13.scala" % "sbt-jmh"        % "0.3.7")
 addSbtPlugin("com.timushev.sbt"   % "sbt-updates"    % "0.3.3")
 addSbtPlugin("com.github.gseitz"  % "sbt-release"    % "1.0.12")
-<<<<<<< HEAD
-addSbtPlugin("com.jsuereth"       % "sbt-pgp"        % "1.1.2")
-addSbtPlugin("org.xerial.sbt"     % "sbt-sonatype"   % "3.9.7")
-=======
 addSbtPlugin("com.github.sbt" % "sbt-pgp" % "2.1.2")
 addSbtPlugin("org.xerial.sbt"     % "sbt-sonatype"   % "2.6")
->>>>>>> 26c35c90
 addSbtPlugin("ch.epfl.scala" % "sbt-scalafix" % "0.9.27")
 
 
